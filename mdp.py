import numpy as np
import seaborn as sns
import matplotlib.pyplot as plt

class MDP():
    def __init__(self, S, A, T, R, gamma):
        self.S = S
        self.A = A
        self.T = T
        self.R = R
        self.gamma = gamma

        self.V = np.zeros(len(self.S))
        self.policy = np.zeros(len(self.S))
        self.theta = np.nextafter(0, 1)
        self.state = self.S[0]

        # sanity checks:
        assert T.shape == (len(self.A), len(self.S), len(self.S)) # action x state x state
        assert R.shape == (len(self.S), len(self.A), len(self.S)) # state x action x next_state

    def bellman_eq(self, state):
        vals = np.zeros(len(self.A))

        for action in self.A:
            to_sum = []
            for p in range(len(self.T[action][state])):
                to_sum.append(self.T[action][state][p] * (self.R[state][action][p] + (self.gamma * self.V[p])))

            vals[action] = sum(to_sum)

        return vals

    def value_iteration(self):
        while True:
            difference = 0
            for state in self.S:
                old_V = self.V[state]
                v = self.bellman_eq(state)

                self.policy[state] = np.argmax(v)
                self.V[state] = np.max(v)

                difference = max(difference, np.abs(old_V - self.V[state]))

            if difference < self.theta:
                break
        
        print(self.V)

    def solve(self, policy_name='Placeholder Policy Name'):
        self.value_iteration()

        if len(self.policy) > 0:
            grid = []
            for state in self.S:
                if self.policy[state] == 0:
                    grid.append(u'\u2190 ')
                else:
                    grid.append(u'\u2192 ')

            draw_grid = ''.join(grid)
            arrows_list = draw_grid.split()

            # reformat the list of arrows into a correctly-shaped array to add to heatmap
            labels = np.array(arrows_list)
            labels = np.reshape(labels, (1, len(labels)))

            # draw heatmap and save in figure
            hmap = sns.heatmap(np.reshape(self.V, (1, len(self.V))), annot=labels, fmt='', yticklabels=False, cbar_kws={'label': 'Value'})
            hmap.set(xlabel='State', title=f'{policy_name} Value Iteration')
            hmap = hmap.figure
            file_name = policy_name.replace(' ', '_').lower()
            plt.savefig(f'images/{file_name}.png')
            plt.clf()
            
            print(draw_grid)

        return

    def reset(self):
        self.state = self.S[0]

class MDP_2D():
    def __init__(self, S, A, T, R, gamma):
        self.S = S
        self.A = A
        self.T = T
        self.R = R
        self.gamma = gamma

        self.height = self.S.shape[0]
        self.width = self.S.shape[1]

        self.V = np.zeros(self.S.shape)
        self.policy = np.zeros(self.S.shape)
        self.theta = np.nextafter(0, 1)
        self.state = self.S[0][0]

        # sanity checks:
        assert T.shape == (len(self.A), self.height*self.width, self.height*self.width) # action x state x state
        assert R.shape == (self.height*self.width, len(self.A), self.height*self.width) # state x action x next_state

    def bellman_eq(self, state):
        vals = np.zeros(len(self.A))

        for action in self.A:
            to_sum = []
            for p in range(len(self.T[action][state])):
                to_sum.append(self.T[action][state][p] * (self.R[state][action][p] + (self.gamma * self.V[p//self.width][p%self.width])))

            vals[action] = sum(to_sum)
        # print('BELLLLLL', vals)
        return vals

    def value_iteration(self):
        while True:
            difference = 0
            # print("ASLKFJALKFJKL", self.V)
            for row in self.S:
                for state in row:
                    # print(state)
                    old_V = self.V[state//self.width][state%self.width]
                    v = self.bellman_eq(state)

                    self.policy[state//self.width][state%self.width] = np.argmax(v)
                    self.V[state//self.width][state%self.width] = np.max(v)

                    difference = max(difference, np.abs(old_V - self.V[state//self.width][state%self.width]))

            if difference < self.theta:
                break
        
        print(self.V)
        print(self.policy)

    def solve(self, policy_name='Placeholder Policy Name'):
        self.value_iteration()

        if len(self.policy) > 0:
            grid = []
            
            for row in self.S:
                grid_row = []
                for state in row:
                    if self.policy[state//self.width][state%self.width] == 0:
                        grid_row.append(u'\u2190 ')
                    elif self.policy[state//self.width][state%self.width] == 1:
                        grid_row.append(u'\u2192 ')
                    elif self.policy[state//self.width][state%self.width] == 2:
                        grid_row.append(u'\u2191 ')
                    else:
                        grid_row.append(u'\u2193 ')
                grid.append(grid_row)
            
            print(grid)

            # TODO: GENERALIZE THE NEG IDX MAG AND REWARD IDX MAG TO BE ABLE TO TAKE IN A LIST OF VALUES

            labels = np.array(grid)

            # draw heatmap and save in figure
            hmap = sns.heatmap(self.V, annot=labels, fmt='', xticklabels=False, yticklabels=False, cbar_kws={'label': 'Value'})
            hmap.set(xlabel='States', title=f'{policy_name} Value Iteration')
            hmap = hmap.figure
            file_name = policy_name.replace(' ', '_').lower()
            plt.savefig(f'images/{file_name}.png')
            plt.clf()

        return

    def reset(self):
        self.state = self.S[0]


class Experiment_1D():
    def __init__(self, length, make_right_prob = 0.8, neg_idx = 8, neg_magnitude = -1):
        # storing these variables as self for reset() function.
        self.make_right_prob = make_right_prob
        self.length = length
        self.neg_idx = neg_idx
        self.neg_magnitude = neg_magnitude
<<<<<<< HEAD
        self.mdp = MDP(self.S, self.A, self.T, self.R, self.gamma)
=======

        self.S, self.A, self.T, self.R, self.gamma = self.make_MDP_params(length, make_right_prob, neg_idx, neg_magnitude)
        self.mdp_1d = MDP(self.S, self.A, self.T, self.R, self.gamma)

    def reset(self):
        self.S, self.A, self.T, self.R, self.gamma = self.make_MDP_params(self.length, self.make_right_prob, self.neg_idx, self.neg_magnitude)
        self.mdp_1d = MDP(self.S, self.A, self.T, self.R, self.gamma)
>>>>>>> 561dc39e

    def make_MDP_params(self, length, make_right_prob, neg_idx, neg_magnitude):
        S = np.arange(length)
        A = np.array((0, 1)) # 0 is left and 1 is right
        gamma = 0.5

        T = np.zeros((2, length, length))

        T[0] = np.diag(np.array([1] + [1 - make_right_prob] * (length-2) + [1]))

        for i in range(1, length-1):
            T[0, i, i-1] = make_right_prob

        T[1] = np.diag(np.array([1 - make_right_prob] * (length-1) + [1]))

        for i in range(0, length-1):
            T[1, i, i+1] = make_right_prob

        R = np.zeros((length, 2, length))
        # variable to keep track of default reward magnitude
        default_R_magnitude = 100

        R[length - 2, 1, length - 1] = default_R_magnitude

        R[neg_idx - 1, 1, neg_idx] = neg_magnitude
        R[neg_idx + 1, 0, neg_idx] = neg_magnitude

        return S, A, T, R, gamma

    def myopic(self, gamma):
        self.mdp = MDP(self.S, self.A, self.T, self.R, gamma)

    def confident(self, make_right_prob):
        # probability is LOWER than the "true": UNDERCONFIDENT
<<<<<<< HEAD
        S, A, T, R, gamma = self.make_MDP_params(length, make_right_prob, self.neg_idx, self.neg_magnitude)
        self.mdp = MDP(S, A, T, R, gamma)

    def reward(self, R):
        # TODO:
        pass

class Experiment_2D():

    def __init__(self, height, width, make_right_prob=0.8, rewards_dict={-1:100, -2:-100, -6:-100, -10:-100}):
    # def __init__(self, height, width, make_right_prob=0.8, neg_idx=-1, neg_magnitude=-1, reward_idx=-1, reward_magnitude=100):
        fixed_rewards_dict = {}
        for idx in rewards_dict:
            if not (idx >= 0 and idx < width*height):
                fixed_rewards_dict[idx % (width*height)] = rewards_dict[idx]
            else:
                fixed_rewards_dict[idx] = rewards_dict[idx]
        rewards_dict = fixed_rewards_dict
        print(rewards_dict)
        
        self.S, self.A, self.T, self.R, self.gamma = self.make_MDP_params(height, width, make_right_prob, rewards_dict)
        self.rewards_dict = rewards_dict
        self.height = height
        self.width = width
        self.mdp = MDP_2D(self.S, self.A, self.T, self.R, self.gamma)

    def make_MDP_params(self, height, width, make_right_prob, rewards_dict):
    # def make_MDP_params(self, height, width, make_right_prob, neg_idx, neg_magnitude, reward_idx, reward_magnitude):
        S = np.arange(height*width).reshape(height, -1)
        A = np.array((0, 1, 2, 3)) # 0 is left, 1 is right, 2 is up, 3 is down
        gamma = 0.5

        T = np.zeros((A.shape[0], height*width, height*width))

        # left move transition probabilities
        for i in range(width*height):
            # left-border states cannot allow further left movement
            if i % width == 0:
                T[0, i, i] = 1
            else:
                T[0, i, i-1] = make_right_prob
                T[0, i, i] = 1 - make_right_prob

        # right move transition probabilities
        for i in range(width*height):
            # right-border states cannot allow further right movement
            if i % width == width - 1:
                T[1, i, i] = 1
            else:
                T[1, i, i+1] = make_right_prob
                T[1, i, i] = 1 - make_right_prob

        # up move transition probabilities
        for i in range(width*height):
            # top states cannot allow further up movement
            if i < width:
                T[2, i, i] = 1
            else:
                T[2, i, i-width] = make_right_prob
                T[2, i, i] = 1 - make_right_prob

        # dowm move transition probabilities
        for i in range(width*height):
            # bottom states cannot allow further down movement
            if i >= width*(height-1):
                T[3, i, i] = 1
            else:
                T[3, i, i+width] = make_right_prob
                T[3, i, i] = 1 - make_right_prob          

        # previous state, action, new state
        R = np.zeros((width*height, 4, width*height))

        def assign_reward(idx, magnitude):
            # check right border
            if idx+1 % width != width and idx+1 < width*height:
                R[idx+1, 0, idx] = magnitude
            # check left border
            if idx-1 % width != width-1 and idx-1 >= 0:
                R[idx-1, 1, idx] = magnitude
            # check bottom border
            if idx <= width * (height - 1) and idx+width < width*height:
                R[idx+width, 2, idx] = magnitude
            # check top border
            if idx >= width and idx-width >= 0:
                R[idx-width, 3, idx] = magnitude
        
        for idx in rewards_dict:
            assign_reward(idx, rewards_dict[idx])
        # assign_reward(reward_idx, reward_magnitude)
        # assign_reward(neg_idx, neg_magnitude)

        return S, A, T, R, gamma

    def myopic(self, gamma):
        self.mdp = MDP_2D(self.S, self.A, self.T, self.R, gamma)

    def confident(self, make_right_prob):
        # probability is LOWER than the "true": UNDERCONFIDENT
        S, A, T, R, gamma = self.make_MDP_params(self.height, self.width, make_right_prob, self.rewards_dict)
        self.mdp = MDP_2D(S, A, T, R, gamma)
=======
        S, A, T, R, gamma = self.make_MDP_params(self.length, make_right_prob, self.neg_idx, self.neg_magnitude)
        self.mdp_1d = MDP(S, A, T, R, gamma)
>>>>>>> 561dc39e

    def reward(self, agent_R_idx, agent_R_magnitude, ignore_default_R):
        S, A, T, R, gamma = self.make_MDP_params(self.length, self.make_right_prob, self.neg_idx, self.neg_magnitude)
        R[agent_R_idx - 1, 1, agent_R_idx] = agent_R_magnitude
        R[agent_R_idx + 1, 0, agent_R_idx] = agent_R_magnitude

        if ignore_default_R:
            R[length - 2, 1, length - 1] = 0

        self.mdp_1d = MDP(S, A, T, R, gamma)


if __name__ == '__main__':
    length = 10
    default_prob = 0.8
    sns.set()

    # our baseline:
    # test = Experiment_1D(length, default_prob)
    test = Experiment_2D(4, 4)
    test.mdp.solve('Baseline World')
    neg_idx = 8
    neg_magnitude = -10
    test.mdp_1d.reset()

    # REWARD AGENT RUNS:
    reward_agent_R_val = 50
    reward = test.reward(2, reward_agent_R_val, False)
    test.mdp_1d.solve("Reward Agent: reward value={}".format(reward_agent_R_val))
    test.mdp_1d.reset()

    # MYOPIC EXPERIMENT RUNS:
    for gamma in np.arange(0.01, 1, 0.1):
        test.mdp_1d.reset()
        myopic = test.myopic(gamma = gamma)
        test.mdp.solve('Myopic Agent: \u03B3={:.3f}'.format(gamma))
    
    # UNDERCONFIDENT + OVERCONFIDENT EXPERIMENT RUNS:
    for prob in np.arange(0.01, 1, 0.1):
        test.mdp_1d.reset()
        confident = test.confident(make_right_prob = prob)
        if prob < default_prob:
            test.mdp.solve('Underconfident Agent: p={:.3f}'.format(prob))
        elif prob > default_prob:
            test.mdp.solve('Overconfident Agent: p={:.3f}'.format(prob))


"""

TODO: 

- Make conjectures for agent and see how the behavior goes against those conjectures for the writeup

- Look at how to differentiate behavior between the agents 
    - Can we tell what a myopic agent looks like vs, say, under/over-confident agents.

- Different incrememts, size of world, diff knobs to choose based on result looking for and experiments we want to execute.

- Basically: go back to main question of understanding the differences between the irrational agents based on behavior.
    - Design experiments around this question!

- Possibly layout the different PNGs together to see the layout in ust one picture.


- **TODO BY NEXT WEEK**:
    - Visualize the pattern based on experiments chosen
    - Writeup results on whether we can differentiate between the different agents on their world.

- To consider:
    - Workshop for next semester. Need to submit work to be considered...
    - ICML conference (July) -> workshops attatched to conference.
        - March details released -> due date in May.

"""<|MERGE_RESOLUTION|>--- conflicted
+++ resolved
@@ -110,16 +110,13 @@
                 to_sum.append(self.T[action][state][p] * (self.R[state][action][p] + (self.gamma * self.V[p//self.width][p%self.width])))
 
             vals[action] = sum(to_sum)
-        # print('BELLLLLL', vals)
         return vals
 
     def value_iteration(self):
         while True:
             difference = 0
-            # print("ASLKFJALKFJKL", self.V)
             for row in self.S:
                 for state in row:
-                    # print(state)
                     old_V = self.V[state//self.width][state%self.width]
                     v = self.bellman_eq(state)
 
@@ -170,7 +167,7 @@
         return
 
     def reset(self):
-        self.state = self.S[0]
+        self.state = self.S[0][0]
 
 
 class Experiment_1D():
@@ -180,17 +177,13 @@
         self.length = length
         self.neg_idx = neg_idx
         self.neg_magnitude = neg_magnitude
-<<<<<<< HEAD
+
+        self.S, self.A, self.T, self.R, self.gamma = self.make_MDP_params(length, make_right_prob, neg_idx, neg_magnitude)
         self.mdp = MDP(self.S, self.A, self.T, self.R, self.gamma)
-=======
-
-        self.S, self.A, self.T, self.R, self.gamma = self.make_MDP_params(length, make_right_prob, neg_idx, neg_magnitude)
-        self.mdp_1d = MDP(self.S, self.A, self.T, self.R, self.gamma)
 
     def reset(self):
         self.S, self.A, self.T, self.R, self.gamma = self.make_MDP_params(self.length, self.make_right_prob, self.neg_idx, self.neg_magnitude)
-        self.mdp_1d = MDP(self.S, self.A, self.T, self.R, self.gamma)
->>>>>>> 561dc39e
+        self.mdp = MDP(self.S, self.A, self.T, self.R, self.gamma)
 
     def make_MDP_params(self, length, make_right_prob, neg_idx, neg_magnitude):
         S = np.arange(length)
@@ -225,7 +218,6 @@
 
     def confident(self, make_right_prob):
         # probability is LOWER than the "true": UNDERCONFIDENT
-<<<<<<< HEAD
         S, A, T, R, gamma = self.make_MDP_params(length, make_right_prob, self.neg_idx, self.neg_magnitude)
         self.mdp = MDP(S, A, T, R, gamma)
 
@@ -327,10 +319,6 @@
         # probability is LOWER than the "true": UNDERCONFIDENT
         S, A, T, R, gamma = self.make_MDP_params(self.height, self.width, make_right_prob, self.rewards_dict)
         self.mdp = MDP_2D(S, A, T, R, gamma)
-=======
-        S, A, T, R, gamma = self.make_MDP_params(self.length, make_right_prob, self.neg_idx, self.neg_magnitude)
-        self.mdp_1d = MDP(S, A, T, R, gamma)
->>>>>>> 561dc39e
 
     def reward(self, agent_R_idx, agent_R_magnitude, ignore_default_R):
         S, A, T, R, gamma = self.make_MDP_params(self.length, self.make_right_prob, self.neg_idx, self.neg_magnitude)
