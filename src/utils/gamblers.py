import numpy as np
from matplotlib import pyplot as plt
from matplotlib.gridspec import GridSpec
from src.utils.enums import TransitionMode

from src.utils.transition_matrix import make_absorbing
from src.visualization.worldviz import plot_world_reward
from src.worlds.mdp2d import Experiment_2D


def get_goal_states(h, w) -> set:
    """
    Returns a list of goal states for a gridworld of size (h, w).
    """
    goal_states = {w, 2*w-1}
    for i in range(1, w-1):
        goal_states.add(i)
    
    for i in range(2*w+1, 3*w-1):
        goal_states.add(i)

    return goal_states


def gamblers_reward(
    height,
    width,
    prob,
    big_r,
    small_r,
) -> dict:
    """
    Creates a cliff on the bottom of the gridworld.
    The start state is the bottom left corner.
    The goal state is the bottom right corner.
    Every cell in the bottom row except the goal and start state is a cliff.

    The agent needs to walk around the cliff to reach the goal.

    :param x: length of river swim
    :param R: big reward on right
    :param r: small reward on left
    :param latent_reward: latent cost
    :param T: the transition matrix
    :param allow_disengage: whether to allow the agent to disengage in the world (not applicable here)

    returns a dictionary of rewards for each state in the gridworld.
    """
    # Create the reward dictionary
    reward_dict = {}
    for i in range(width):
        reward_dict[i] = 0  # add latent cost

    # set rewards/goal states

    reward_dict[width] = small_r
    reward_dict[2*width - 1] = big_r

    for i in range(1, width-1):
        reward_dict[i] = small_r
    
    for i in range(2*width+1, 3*width-1):
        reward_dict[i] = big_r

    return reward_dict


def make_gamblers_transition(width, **kwargs) -> np.ndarray:
    """
    Sets up the transition matrix for the gamblres environment.
    """
<<<<<<< HEAD
    T_new = np.zeros(
        (4, width, width)
    )  # reset transition matrix, which also removes absorbing states
    goal_prob = 1  # subject to change
    # set continuation behavior (0): either left one step or right one step
    for row in range(1, width - 1):
        # T_new[0, row, row-1] = 1 - prob
        # T_new[0, row, row+1] = prob
        T_new[0, row, 0] = goal_prob
        T_new[0, row, width - 1] = goal_prob

    # set finish behavior (1): either dead end or goal
    goal_prob = 1  # subject to change
    for row in range(1, width - 1):
        T_new[1, row, 0] = 1 - goal_prob
        T_new[1, row, width - 1] = goal_prob

    # set up and down behavior (2, 3): deterministic
    for row in range(width):
=======
    T_new = np.zeros((4, width*height, width*height)) # reset transition matrix, which also removes absorbing states

    # set continuation behavior (1): either left one step or right one step
    for row in range(width+1, 2*width-1):
        # T_new[1, row, row-1] = 1 - goal_prob
        # T_new[1, row, row+1] = goal_prob
        T_new[1, row, row-1] = 1 - prob
        T_new[1, row, row+1] = prob

    # set finish behavior (2): either dead end or goal
    goal_prob = 0.2 # subject to change
    for row in range(width+1, 2*width-1):
        T_new[3, row, row-width] = 1 - goal_prob
        T_new[3, row, row+width] = goal_prob

    # set left and up behavior (0, 2): deterministic
    for row in range(height*width):
        T_new[0, row, row] = 1
>>>>>>> b69db539
        T_new[2, row, row] = 1

<<<<<<< HEAD
    # make goal, dead-end states absorbing
    make_absorbing(T_new, 0)
    make_absorbing(T_new, width - 1)
=======
    # make goal, dead-end, and invalid states absorbing
    make_absorbing(T_new, width)
    make_absorbing(T_new, 2*width-1)

    for i in range(width):
        make_absorbing(T_new, i)
    
    for i in range(2*width, 3*width):
        make_absorbing(T_new, i)

>>>>>>> b69db539
    return T_new


def make_gamblers_experiment(
    prob,
    gamma,
    height,
    width,
    big_r,
    small_r,
    disengage_reward=None,
    allow_disengage=False,
) -> Experiment_2D:
    gamblers_dict = gamblers_reward(
        height=height,
        width=width,
        prob=prob,
        big_r=big_r,
        small_r=small_r,
    )

    experiment = Experiment_2D(
        height=height,
        width=width,
        rewards_dict=gamblers_dict,
        transition_mode=TransitionMode.FULL,
    )

<<<<<<< HEAD
    T_new = make_gamblers_transition(width=width)
=======
    T_new = make_gamblers_transition(
        T=experiment.mdp.T,
        height=3,
        width=width,
        prob=prob,
        params={},  # not used
    )
>>>>>>> b69db539

    experiment.mdp.T = T_new

    return experiment


if __name__ == "__main__":
    params = {
        "prob": 0.72,
        "gamma": 0.9,
        "height": 3,
        "width": 5,
        "big_r": 5,
        "small_r": 1,
        "disengage_reward": None,
        "allow_disengage": False,
    }

    experiment = make_gamblers_experiment(**params)

    # Make plot with 5 columns where the first column is the parameters
    # and the two plots span two columns each

    # create figure with 5 columns
    fig = plt.figure(figsize=(12, 4))
    gs = GridSpec(1, 5, figure=fig)

    # add text to first column
    ax1 = fig.add_subplot(gs[0, 0])  # type: ignore
    ax1.axis("off")

    # add subplots to remaining 4 columns
    ax2 = fig.add_subplot(gs[0, 1:3])  # type: ignore
    ax3 = fig.add_subplot(gs[0, 3:5])  # type: ignore

    # Adjust layout and spacing (make room for titles)
    fig.tight_layout()
    plt.subplots_adjust(top=0.9)

    # Add the parameters to the first subplot
    ax1.text(
        0.05,
        0.95,
        "\n".join([f"{k}: {v}" for k, v in params.items()]),
        horizontalalignment="left",
        verticalalignment="top",
        transform=ax1.transAxes,
    )

    # Create a mask for the bottom row if the user is allowed to disengage
    mask = None
    if params["allow_disengage"]:
        mask = np.zeros(
            (params["height"] + int(params["allow_disengage"]), params["width"])
        )
        mask[-1, :] = 1

    plot_world_reward(experiment, setup_name="Gamblers", ax=ax2, show=False, mask=mask)

    experiment.mdp.solve(
        save_heatmap=False,
        show_heatmap=False,
        heatmap_ax=ax3,
        heatmap_mask=mask,
        base_dir="local_images",
        label_precision=1,
    )

    # set titles for subplots
    ax1.set_title("Parameters", fontsize=16)
    ax2.set_title("World Rewards", fontsize=16)
    ax3.set_title("Optimal Policy for Parameters", fontsize=16)

    # Show the plot
    plt.show()<|MERGE_RESOLUTION|>--- conflicted
+++ resolved
@@ -12,11 +12,11 @@
     """
     Returns a list of goal states for a gridworld of size (h, w).
     """
-    goal_states = {w, 2*w-1}
-    for i in range(1, w-1):
+    goal_states = {w, 2 * w - 1}
+    for i in range(1, w - 1):
         goal_states.add(i)
-    
-    for i in range(2*w+1, 3*w-1):
+
+    for i in range(2 * w + 1, 3 * w - 1):
         goal_states.add(i)
 
     return goal_states
@@ -54,79 +54,53 @@
     # set rewards/goal states
 
     reward_dict[width] = small_r
-    reward_dict[2*width - 1] = big_r
-
-    for i in range(1, width-1):
+    reward_dict[2 * width - 1] = big_r
+
+    for i in range(1, width - 1):
         reward_dict[i] = small_r
-    
-    for i in range(2*width+1, 3*width-1):
+
+    for i in range(2 * width + 1, 3 * width - 1):
         reward_dict[i] = big_r
 
     return reward_dict
 
 
-def make_gamblers_transition(width, **kwargs) -> np.ndarray:
+def make_gamblers_transition(width, height, prob, **kwargs) -> np.ndarray:
     """
     Sets up the transition matrix for the gamblres environment.
     """
-<<<<<<< HEAD
     T_new = np.zeros(
-        (4, width, width)
+        (4, width * height, width * height)
     )  # reset transition matrix, which also removes absorbing states
-    goal_prob = 1  # subject to change
-    # set continuation behavior (0): either left one step or right one step
-    for row in range(1, width - 1):
-        # T_new[0, row, row-1] = 1 - prob
-        # T_new[0, row, row+1] = prob
-        T_new[0, row, 0] = goal_prob
-        T_new[0, row, width - 1] = goal_prob
-
-    # set finish behavior (1): either dead end or goal
-    goal_prob = 1  # subject to change
-    for row in range(1, width - 1):
-        T_new[1, row, 0] = 1 - goal_prob
-        T_new[1, row, width - 1] = goal_prob
-
-    # set up and down behavior (2, 3): deterministic
-    for row in range(width):
-=======
-    T_new = np.zeros((4, width*height, width*height)) # reset transition matrix, which also removes absorbing states
 
     # set continuation behavior (1): either left one step or right one step
-    for row in range(width+1, 2*width-1):
+    for row in range(width + 1, 2 * width - 1):
         # T_new[1, row, row-1] = 1 - goal_prob
         # T_new[1, row, row+1] = goal_prob
-        T_new[1, row, row-1] = 1 - prob
-        T_new[1, row, row+1] = prob
+        T_new[1, row, row - 1] = 1 - prob
+        T_new[1, row, row + 1] = prob
 
     # set finish behavior (2): either dead end or goal
-    goal_prob = 0.2 # subject to change
-    for row in range(width+1, 2*width-1):
-        T_new[3, row, row-width] = 1 - goal_prob
-        T_new[3, row, row+width] = goal_prob
+    goal_prob = 0.2  # subject to change
+    for row in range(width + 1, 2 * width - 1):
+        T_new[3, row, row - width] = 1 - goal_prob
+        T_new[3, row, row + width] = goal_prob
 
     # set left and up behavior (0, 2): deterministic
-    for row in range(height*width):
+    for row in range(height * width):
         T_new[0, row, row] = 1
->>>>>>> b69db539
         T_new[2, row, row] = 1
 
-<<<<<<< HEAD
-    # make goal, dead-end states absorbing
-    make_absorbing(T_new, 0)
-    make_absorbing(T_new, width - 1)
-=======
     # make goal, dead-end, and invalid states absorbing
     make_absorbing(T_new, width)
-    make_absorbing(T_new, 2*width-1)
+    make_absorbing(T_new, 2 * width - 1)
 
     for i in range(width):
         make_absorbing(T_new, i)
-    
-    for i in range(2*width, 3*width):
+
+    for i in range(2 * width, 3 * width):
         make_absorbing(T_new, i)
 
->>>>>>> b69db539
     return T_new
 
 
@@ -155,9 +129,6 @@
         transition_mode=TransitionMode.FULL,
     )
 
-<<<<<<< HEAD
-    T_new = make_gamblers_transition(width=width)
-=======
     T_new = make_gamblers_transition(
         T=experiment.mdp.T,
         height=3,
@@ -165,7 +136,6 @@
         prob=prob,
         params={},  # not used
     )
->>>>>>> b69db539
 
     experiment.mdp.T = T_new
 
